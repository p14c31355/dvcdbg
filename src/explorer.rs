<<<<<<< HEAD
// explorer.rs

use crate::compat::ascii;
use core::fmt::Write;
use heapless::Vec;

=======
>>>>>>> d100fb8f
use crate::scanner::{I2C_SCAN_ADDR_END, I2C_SCAN_ADDR_START};
use heapless::Vec;
use heapless::index_map::FnvIndexMap;
const I2C_ADDRESS_COUNT: usize = 128;

#[derive(Debug, PartialEq, Eq)]
pub enum ExplorerError {
    TooManyCommands,
    DependencyCycle,
    NoValidAddressesFound,
    ExecutionFailed,
    BufferOverflow,
    InvalidDependencyIndex,
}

#[derive(Debug, PartialEq, Eq)]
pub enum ExecutorError {
    I2cError(crate::error::ErrorKind),
    ExecFailed,
    BufferOverflow,
}

impl From<ExecutorError> for ExplorerError {
    fn from(error: ExecutorError) -> Self {
        match error {
            ExecutorError::I2cError(_) => ExplorerError::ExecutionFailed,
            ExecutorError::ExecFailed => ExplorerError::ExecutionFailed,
            ExecutorError::BufferOverflow => ExplorerError::BufferOverflow,
        }
    }
}

#[derive(Copy, Clone)]
pub struct CmdNode {
    pub bytes: &'static [u8],
    pub deps: &'static [usize],
}

pub trait CmdExecutor<I2C, const BUF_CAP: usize> {
    fn exec<S>(
        &mut self,
        i2c: &mut I2C,
        addr: u8,
        cmd: &[u8],
        logger: &mut S,
    ) -> Result<(), ExecutorError>
    where
        S: core::fmt::Write + crate::logger::Logger<BUF_CAP>;
}

pub struct Explorer<'a, const N: usize> {
    pub sequence: &'a [CmdNode],
}

pub struct ExploreResult {
    pub found_addrs: Vec<u8, I2C_ADDRESS_COUNT>,
    pub permutations_tested: usize,
}

<<<<<<< HEAD
impl<'a, const N: usize, const MAX_CMD_LEN: usize> Explorer<'a, N, MAX_CMD_LEN> {
    pub const fn max_cmd_len(&self) -> usize {
        let mut max_len = 0;
        let mut i = 0;
        while i < N {
            let len = self.sequence[i].bytes.len();
            if len > max_len {
                max_len = len;
            }
            i += 1;
        }
        max_len + 1 // prefix add
    }
    
    pub fn permutations(&self) -> Result<PermutationIter<'a, N>, ExplorerError> {
        if self.sequence.len() > N {
            return Err(ExplorerError::TooManyCommands);
        }

        let mut initial_in_degree = Vec::<usize, N>::new();
        initial_in_degree
=======
impl<'a, const N: usize> Explorer<'a, N> {
    fn kahn_topo_sort(&self, visited: &Vec<bool, N>) -> Result<Vec<usize, N>, ExplorerError> {
        let mut in_degree: Vec<usize, N> = Vec::new();
        let mut adj_rev: Vec<Vec<usize, N>, N> = Vec::new();
        in_degree
>>>>>>> d100fb8f
            .resize(self.sequence.len(), 0)
            .map_err(|_| ExplorerError::BufferOverflow)?;
        adj_rev
            .resize(self.sequence.len(), Vec::new())
            .map_err(|_| ExplorerError::BufferOverflow)?;

        for (i, node) in self.sequence.iter().enumerate() {
            in_degree[i] = node.deps.len();
            for &dep in node.deps.iter() {
                if dep >= self.sequence.len() {
                    return Err(ExplorerError::InvalidDependencyIndex);
                }
                adj_rev[dep]
                    .push(i)
                    .map_err(|_| ExplorerError::BufferOverflow)?;
            }
        }

        let mut q: Vec<usize, N> = Vec::new();
        for i in 0..self.sequence.len() {
            if in_degree[i] == 0 && !visited[i] {
                q.push(i).map_err(|_| ExplorerError::BufferOverflow)?;
            }
        }

        let mut order: Vec<usize, N> = Vec::new();
        let mut idx = 0;
        while idx < q.len() {
            let u = q[idx];
            idx += 1;
            order.push(u).map_err(|_| ExplorerError::BufferOverflow)?;
            for &v in adj_rev[u].iter() {
                in_degree[v] -= 1;
                if in_degree[v] == 0 && !visited[v] {
                    q.push(v).map_err(|_| ExplorerError::BufferOverflow)?;
                }
            }
        }

        if order.len() != self.sequence.len() - visited.iter().filter(|&&b| b).count() {
            return Err(ExplorerError::DependencyCycle);
        }

        Ok(order)
    }

<<<<<<< HEAD
    
    pub fn explore<I2C, E, L>(
=======
    pub fn explore<I2C, E, L, const BUF_CAP: usize>(
>>>>>>> d100fb8f
        &self,
        i2c: &mut I2C,
        executor: &mut E,
        logger: &mut L,
    ) -> Result<ExploreResult, ExplorerError>
    where
        I2C: crate::compat::I2cCompat,
        E: CmdExecutor<I2C, BUF_CAP>,
        L: crate::logger::Logger<BUF_CAP> + core::fmt::Write,
    {
        if self.sequence.is_empty() {
            logger.log_info("[explorer] No commands provided.");
            return Err(ExplorerError::NoValidAddressesFound);
        }

        let mut found_addresses: Vec<u8, I2C_ADDRESS_COUNT> = Vec::new();
        let mut solved_addrs: [bool; I2C_ADDRESS_COUNT] = [false; I2C_ADDRESS_COUNT];
        let mut permutation_count = 0;
        let mut visited_nodes: Vec<bool, N> = Vec::new();
        visited_nodes
            .resize(self.sequence.len(), false)
            .map_err(|_| ExplorerError::BufferOverflow)?;
        let mut hash_table: FnvIndexMap<u64, (), N> = FnvIndexMap::new();

        loop {
            let order = self.kahn_topo_sort(&visited_nodes)?;
            if order.is_empty() {
                break;
            }

            let mut hasher = crc32fast::Hasher::new();
            for &idx in order.iter() {
                hasher.update(self.sequence[idx].bytes);
            }
            let hash = hasher.finalize() as u64;
            if hash_table.contains_key(&hash) {
                for &idx in order.iter() {
                    visited_nodes[idx] = true;
                }
                continue;
            }
            hash_table
                .insert(hash, ())
                .map_err(|_| ExplorerError::BufferOverflow)?;
            permutation_count += 1;

            for addr_val in I2C_SCAN_ADDR_START..=I2C_SCAN_ADDR_END {
                let addr_idx = addr_val as usize;
                if solved_addrs[addr_idx] {
                    continue;
                }

                let mut all_ok = true;
                for &idx in order.iter() {
                    if let Err(e) = executor.exec(i2c, addr_val, self.sequence[idx].bytes, logger) {
                        all_ok = false;
                        logger.log_error_fmt(|buf| {
                            use core::fmt::Write;
                            let _ = write!(
                                buf,
                                "[explorer] Execution failed for addr 0x{:02X}: {:?}\r\n",
                                addr_val, e
                            );
                            Ok(())
                        });
                        break;
                    }
                }

                if all_ok {
                    solved_addrs[addr_idx] = true;
                    found_addresses
                        .push(addr_val)
                        .map_err(|_| ExplorerError::BufferOverflow)?;
                }
            }

            for &idx in order.iter() {
                visited_nodes[idx] = true;
            }
        }

        logger.log_info_fmt(|buf| {
            use core::fmt::Write;
            let _ = writeln!(
                buf,
                "[explorer] Exploration complete. {} addresses found across {} permutations.",
                found_addresses.len(),
                permutation_count
            );
            Ok(())
        });

        if found_addresses.is_empty() {
            return Err(ExplorerError::NoValidAddressesFound);
        }

        Ok(ExploreResult {
            found_addrs: found_addresses,
            permutations_tested: permutation_count,
        })
    }

<<<<<<< HEAD
    
    pub fn get_one_topological_sort_buf(
=======
    /// Generates a single valid topological sort of the command sequence.
    /// This is useful when only one valid ordering is needed, and avoids
    /// the computational cost of generating all permutations.
    ///
    /// Returns `Ok(Vec<&'a [u8], N>)` containing one valid command sequence,
    /// or `Err(ExplorerError)` if a cycle is detected or buffer overflows.
    pub fn get_one_topological_sort_buf<const MAX_CMD_LEN: usize>(
>>>>>>> d100fb8f
        &self,
        serial: &mut impl core::fmt::Write,
    ) -> Result<([[u8; MAX_CMD_LEN]; N], [usize; N]), ExplorerError> {
        let len = self.sequence.len();

        let mut in_degree: [usize; N] = [0; N];
        let mut adj_list_rev: [[usize; N]; N] = [[0; N]; N];
        let mut adj_list_len: [usize; N] = [0; N];

        let mut result_sequence: [[u8; MAX_CMD_LEN]; N] = [[0; MAX_CMD_LEN]; N];
        let mut result_len_per_node: [usize; N] = [0; N];
        let mut result_len = 0;

        for (i, node) in self.sequence.iter().enumerate() {
            in_degree[i] = node.deps.len();
            writeln!(
                serial,
                "[dbg] Node {} deps={:?}, in_degree={}",
                i, node.deps, in_degree[i]
            )
            .ok();

            for &dep_idx in node.deps.iter() {
                if dep_idx >= len {
                    writeln!(
                        serial,
                        "[error] Node {} has invalid dep index {} (len={})",
                        i, dep_idx, len
                    )
                    .ok();
                    return Err(ExplorerError::InvalidDependencyIndex);
                }
                let pos = adj_list_len[dep_idx];
                adj_list_rev[dep_idx][pos] = i;
                adj_list_len[dep_idx] += 1;
            }
        }

        let mut q: [usize; N] = [0; N];
        let mut head = 0;
        let mut tail = 0;
        for i in 0..len {
            if in_degree[i] == 0 {
                q[tail] = i;
                tail += 1;
            }
        }

        while head < tail {
            let u = q[head];
            head += 1;

            let cmd_bytes = self.sequence[u].bytes;
            let copy_len = cmd_bytes.len().min(MAX_CMD_LEN);
            result_sequence[result_len][..copy_len].copy_from_slice(&cmd_bytes[..copy_len]);
            result_len_per_node[result_len] = copy_len;
            result_len += 1;

            for i in 0..adj_list_len[u] {
                let v = adj_list_rev[u][i];
                in_degree[v] -= 1;
                if in_degree[v] == 0 {
                    q[tail] = v;
                    tail += 1;
                }
            }
        }

        if result_len != len {
            writeln!(serial, "[error] Dependency cycle detected").ok();
            return Err(ExplorerError::DependencyCycle);
        }

        for i in 0..len {
            writeln!(
                serial,
                "[dbg] Node {} bytes={:02X?} (len={})",
                i,
                &result_sequence[i][..result_len_per_node[i]],
                result_len_per_node[i]
            )
            .ok();
        }

        Ok((result_sequence, result_len_per_node))
    }
<<<<<<< HEAD
}

impl<'a, const N: usize> Iterator for PermutationIter<'a, N> {
    type Item = Vec<&'a [u8], N>;

    fn next(&mut self) -> Option<Self::Item> {
        if self.is_done {
            return None;
        }

        loop {
            // If we have a complete permutation, return it and prepare for the next one.
            if self.current_permutation.len() == self.total_nodes {
                let full_sequence = self.current_permutation.clone();
                // Backtrack to find the next permutation
                if !self.backtrack() {
                    self.is_done = true;
                }
                return Some(full_sequence);
            }

            // Try to extend the current partial permutation
            if self.try_extend() {
                // Successfully extended, continue building the permutation
                continue;
            } else {
                // Could not extend, backtrack
                if !self.backtrack() {
                    self.is_done = true;
                    return None; // No more permutations
                }
            }
        }
    }
}

impl<'a, const N: usize> PermutationIter<'a, N> {
    fn try_extend(&mut self) -> bool {
        // The `loop_start_indices` tracks the starting point for the search at the current depth.
        // If it's empty, we start from the beginning (0). Otherwise, we continue from where we left off.
        let start_idx_for_level = self.loop_start_indices.last().copied().unwrap_or(0);

        // Iterate through all possible nodes (0 to total_nodes-1)
        for idx in start_idx_for_level..self.total_nodes {
            // If this node is already used in the current permutation, skip it
            if self.used[idx] {
                continue;
            }

            // Check if this node's dependencies are satisfied (i.e., its current in-degree is 0)
            if self.in_degree[idx] == 0 {
                // Make choice: Add this node to the current permutation
                // Note: unwrap() is used here assuming N is sufficiently large based on initial checks.
                self.current_permutation
                    .push(self.sequence[idx].bytes)
                    .unwrap();
                self.used[idx] = true; // Mark as used

                // Decrement in-degrees for all nodes that depend on this one
                for &dependent_idx in self.adj_list_rev[idx].iter() {
                    self.in_degree[dependent_idx] -= 1;
                }

                self.path_stack.push(idx).unwrap(); // Push the original index of the command
                // Store the next starting point for this level (for backtracking to this level)
                self.loop_start_indices.push(idx + 1).unwrap();
                return true; // Successfully extended
            }
        }
        false // No node found to extend the current permutation
    }

    fn backtrack(&mut self) -> bool {
        if let Some(last_added_idx) = self.path_stack.pop() {
            // Undo the choice: Remove the last added node from the permutation
            self.current_permutation.pop();
            self.used[last_added_idx] = false; // Unmark as used

            // Increment in-degrees for all nodes that depend on this one (undo decrement)
            for &dependent_idx in self.adj_list_rev[last_added_idx].iter() {
                self.in_degree[dependent_idx] += 1;
            }

            // Pop the loop start for the level we just finished. The next search start for the parent
            // was already set when this level was pushed.
            self.loop_start_indices.pop();

            // If path_stack is empty after pop, we've backtracked past the root
            if self.path_stack.is_empty() {
                self.is_done = true;
                return false;
            }
            true
        } else {
            // Already at the root and no more options
            self.is_done = true;
            false
        }
    }
=======
>>>>>>> d100fb8f
}<|MERGE_RESOLUTION|>--- conflicted
+++ resolved
@@ -1,12 +1,6 @@
-<<<<<<< HEAD
 // explorer.rs
 
 use crate::compat::ascii;
-use core::fmt::Write;
-use heapless::Vec;
-
-=======
->>>>>>> d100fb8f
 use crate::scanner::{I2C_SCAN_ADDR_END, I2C_SCAN_ADDR_START};
 use heapless::Vec;
 use heapless::index_map::FnvIndexMap;
@@ -66,7 +60,6 @@
     pub permutations_tested: usize,
 }
 
-<<<<<<< HEAD
 impl<'a, const N: usize, const MAX_CMD_LEN: usize> Explorer<'a, N, MAX_CMD_LEN> {
     pub const fn max_cmd_len(&self) -> usize {
         let mut max_len = 0;
@@ -88,13 +81,12 @@
 
         let mut initial_in_degree = Vec::<usize, N>::new();
         initial_in_degree
-=======
 impl<'a, const N: usize> Explorer<'a, N> {
     fn kahn_topo_sort(&self, visited: &Vec<bool, N>) -> Result<Vec<usize, N>, ExplorerError> {
         let mut in_degree: Vec<usize, N> = Vec::new();
         let mut adj_rev: Vec<Vec<usize, N>, N> = Vec::new();
         in_degree
->>>>>>> d100fb8f
+      
             .resize(self.sequence.len(), 0)
             .map_err(|_| ExplorerError::BufferOverflow)?;
         adj_rev
@@ -141,12 +133,8 @@
         Ok(order)
     }
 
-<<<<<<< HEAD
-    
-    pub fn explore<I2C, E, L>(
-=======
     pub fn explore<I2C, E, L, const BUF_CAP: usize>(
->>>>>>> d100fb8f
+
         &self,
         i2c: &mut I2C,
         executor: &mut E,
@@ -249,11 +237,7 @@
             permutations_tested: permutation_count,
         })
     }
-
-<<<<<<< HEAD
     
-    pub fn get_one_topological_sort_buf(
-=======
     /// Generates a single valid topological sort of the command sequence.
     /// This is useful when only one valid ordering is needed, and avoids
     /// the computational cost of generating all permutations.
@@ -261,7 +245,6 @@
     /// Returns `Ok(Vec<&'a [u8], N>)` containing one valid command sequence,
     /// or `Err(ExplorerError)` if a cycle is detected or buffer overflows.
     pub fn get_one_topological_sort_buf<const MAX_CMD_LEN: usize>(
->>>>>>> d100fb8f
         &self,
         serial: &mut impl core::fmt::Write,
     ) -> Result<([[u8; MAX_CMD_LEN]; N], [usize; N]), ExplorerError> {
@@ -348,7 +331,6 @@
 
         Ok((result_sequence, result_len_per_node))
     }
-<<<<<<< HEAD
 }
 
 impl<'a, const N: usize> Iterator for PermutationIter<'a, N> {
@@ -448,6 +430,4 @@
             false
         }
     }
-=======
->>>>>>> d100fb8f
 }